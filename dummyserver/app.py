--- conflicted
+++ resolved
@@ -7,13 +7,9 @@
 import gzip
 import mimetypes
 import zlib
-from collections.abc import Iterator
+from collections.abc import AsyncGenerator, Iterator
 from io import BytesIO
 from pathlib import Path
-<<<<<<< HEAD
-from typing import AsyncGenerator, Iterator
-=======
->>>>>>> 20dbfa99
 
 import trio
 from quart import Response, make_response, request
