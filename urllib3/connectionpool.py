# urllib3/connectionpool.py
# Copyright 2008-2012 Andrey Petrov and contributors (see CONTRIBUTORS.txt)
#
# This module is part of urllib3 and is released under
# the MIT License: http://www.opensource.org/licenses/mit-license.php

import logging
import socket

try:   # Python 3
    from http.client import HTTPConnection, HTTPSConnection, HTTPException
except ImportError:
    from httplib import HTTPConnection, HTTPSConnection, HTTPException

<<<<<<< HEAD
from httplib import (HTTPConnection, HTTPSConnection, HTTPException,
                     HTTP_PORT, HTTPS_PORT)

from Queue import Queue, Empty, Full
from select import poll, POLLIN
=======
try:   # Python 3
    from queue import Queue, Empty, Full
except ImportError:
    from Queue import Queue, Empty, Full
    
from select import select
>>>>>>> 06d50192
from socket import error as SocketError, timeout as SocketTimeout

from .packages.ssl_match_hostname import match_hostname, CertificateError

try:
    import ssl
    BaseSSLError = ssl.SSLError
except ImportError:
    ssl = None
    BaseSSLError = None


from .request import RequestMethods
from .response import HTTPResponse
from .exceptions import (
    SSLError,
    MaxRetryError,
    TimeoutError,
    HostChangedError,
    EmptyPoolError,
)

from .packages import six
xrange = six.moves.xrange


log = logging.getLogger(__name__)

_Default = object()

port_by_scheme = {
    'http': HTTP_PORT,
    'https': HTTPS_PORT,
}

## Connection objects (extension of httplib)

class VerifiedHTTPSConnection(HTTPSConnection):
    """
    Based on httplib.HTTPSConnection but wraps the socket with
    SSL certification.
    """
    cert_reqs = None
    ca_certs = None

    def set_cert(self, key_file=None, cert_file=None,
                 cert_reqs='CERT_NONE', ca_certs=None):
        ssl_req_scheme = {
            'CERT_NONE': ssl.CERT_NONE,
            'CERT_OPTIONAL': ssl.CERT_OPTIONAL,
            'CERT_REQUIRED': ssl.CERT_REQUIRED
        }

        self.key_file = key_file
        self.cert_file = cert_file
        self.cert_reqs = ssl_req_scheme.get(cert_reqs) or ssl.CERT_NONE
        self.ca_certs = ca_certs

    def connect(self):
        # Add certificate verification
        sock = socket.create_connection((self.host, self.port), self.timeout)

        # Wrap socket using verification with the root certs in
        # trusted_root_certs
        self.sock = ssl.wrap_socket(sock, self.key_file, self.cert_file,
                                    cert_reqs=self.cert_reqs,
                                    ca_certs=self.ca_certs)
        if self.ca_certs:
            match_hostname(self.sock.getpeercert(), self.host)

## Pool objects

class ConnectionPool(object):
    """
    Base class for all connection pools, such as
    :class:`.HTTPConnectionPool` and :class:`.HTTPSConnectionPool`.
    """

    scheme = None

    def __init__(self, host, port=None):
        self.host = host
        self.port = port

    def __str__(self):
        return '%s(host=%r, port=%r)' % (type(self).__name__,
                                         self.host, self.port)


class HTTPConnectionPool(ConnectionPool, RequestMethods):
    """
    Thread-safe connection pool for one host.

    :param host:
        Host used for this HTTP Connection (e.g. "localhost"), passed into
        :class:`httplib.HTTPConnection`.

    :param port:
        Port used for this HTTP Connection (None is equivalent to 80), passed
        into :class:`httplib.HTTPConnection`.

    :param strict:
        Causes BadStatusLine to be raised if the status line can't be parsed
        as a valid HTTP/1.0 or 1.1 status line, passed into
        :class:`httplib.HTTPConnection`.

    :param timeout:
        Socket timeout for each individual connection, can be a float. None
        disables timeout.

    :param maxsize:
        Number of connections to save that can be reused. More than 1 is useful
        in multithreaded situations. If ``block`` is set to false, more
        connections will be created but they will not be saved once they've
        been used.

    :param block:
        If set to True, no more than ``maxsize`` connections will be used at
        a time. When no free connections are available, the call will block
        until a connection has been released. This is a useful side effect for
        particular multithreaded situations where one does not want to use more
        than maxsize connections per host to prevent flooding.

    :param headers:
        Headers to include with all requests, unless other headers are given
        explicitly.
    """

    scheme = 'http'

    def __init__(self, host, port=None, strict=False, timeout=None, maxsize=1,
                 block=False, headers=None):
        self.host = host
        self.port = port
        self.strict = strict
        self.timeout = timeout
        self.pool = Queue(maxsize)
        self.block = block
        self.headers = headers or {}

        # Fill the queue up so that doing get() on it will block properly
        for _ in xrange(maxsize):
            self.pool.put(None)

        # These are mostly for testing and debugging purposes.
        self.num_connections = 0
        self.num_requests = 0

    def _new_conn(self):
        """
        Return a fresh :class:`httplib.HTTPConnection`.
        """
        self.num_connections += 1
        log.info("Starting new HTTP connection (%d): %s" %
                 (self.num_connections, self.host))
        return HTTPConnection(host=self.host, port=self.port)

    def _get_conn(self, timeout=None):
        """
        Get a connection. Will return a pooled connection if one is available.

        If no connections are available and :prop:`.block` is ``False``, then a
        fresh connection is returned.

        :param timeout:
            Seconds to wait before giving up and raising
            :class:`urllib3.exceptions.EmptyPoolError` if the pool is empty and
            :prop:`.block` is ``True``.
        """
        conn = None
        try:
            conn = self.pool.get(block=self.block, timeout=timeout)

            # If this is a persistent connection, check if it got disconnected
            if conn and conn.sock and is_connection_dropped(conn):
                log.info("Resetting dropped connection: %s" % self.host)
                conn.close()

        except Empty:
            if self.block:
                raise EmptyPoolError(self,
                                     "Pool reached maximum size and no more "
                                     "connections are allowed.")
            pass  # Oh well, we'll create a new connection then

        return conn or self._new_conn()

    def _put_conn(self, conn):
        """
        Put a connection back into the pool.

        :param conn:
            Connection object for the current host and port as returned by
            :meth:`._new_conn` or :meth:`._get_conn`.

        If the pool is already full, the connection is discarded because we
        exceeded maxsize. If connections are discarded frequently, then maxsize
        should be increased.
        """
        try:
            self.pool.put(conn, block=False)
        except Full:
            # This should never happen if self.block == True
            log.warning("HttpConnectionPool is full, discarding connection: %s"
                        % self.host)

    def _make_request(self, conn, method, url, timeout=_Default,
                      **httplib_request_kw):
        """
        Perform a request on a given httplib connection object taken from our
        pool.
        """
        self.num_requests += 1

        if timeout is _Default:
            timeout = self.timeout

        conn.timeout = timeout # This only does anything in Py26+

        conn.request(method, url, **httplib_request_kw)
        conn.sock.settimeout(timeout)
        httplib_response = conn.getresponse()

        log.debug("\"%s %s %s\" %s %s" %
                  (method, url,
                   conn._http_vsn_str, # pylint: disable-msg=W0212
                   httplib_response.status, httplib_response.length))

        return httplib_response


    def is_same_host(self, url):
        """
        Check if the given ``url`` is a member of the same host as this
        connection pool.
        """
        # TODO: Add optional support for socket.gethostbyname checking.
        scheme, host, port = get_host(url)

        if self.port and not port:
            # Use explicit default port for comparison when none is given.
            port = port_by_scheme.get(scheme)

        return (url.startswith('/') or
                (scheme, host, port) == (self.scheme, self.host, self.port))

    def urlopen(self, method, url, body=None, headers=None, retries=3,
                redirect=True, assert_same_host=True, timeout=_Default,
                pool_timeout=None, release_conn=None, **response_kw):
        """
        Get a connection from the pool and perform an HTTP request. This is the
        lowest level call for making a request, so you'll need to specify all
        the raw details.

        .. note::

           More commonly, it's appropriate to use a convenience method provided
           by :class:`.RequestMethods`, such as :meth:`.request`.

        .. note::

           `release_conn` will only behave as expected if
           `preload_content=False` because we want to make
           `preload_content=False` the default behaviour someday soon without
           breaking backwards compatibility.

        :param method:
            HTTP request method (such as GET, POST, PUT, etc.)

        :param body:
            Data to send in the request body (useful for creating
            POST requests, see HTTPConnectionPool.post_url for
            more convenience).

        :param headers:
            Dictionary of custom headers to send, such as User-Agent,
            If-None-Match, etc. If None, pool headers are used. If provided,
            these headers completely replace any pool-specific headers.

        :param retries:
            Number of retries to allow before raising a MaxRetryError exception.

        :param redirect:
            Automatically handle redirects (status codes 301, 302, 303, 307),
            each redirect counts as a retry.

        :param assert_same_host:
            If ``True``, will make sure that the host of the pool requests is
            consistent else will raise HostChangedError. When False, you can
            use the pool on an HTTP proxy and request foreign hosts.

        :param timeout:
            If specified, overrides the default timeout for this one request.

        :param pool_timeout:
            If set and the pool is set to block=True, then this method will
            block for ``pool_timeout`` seconds and raise EmptyPoolError if no
            connection is available within the time period.

        :param release_conn:
            If False, then the urlopen call will not release the connection
            back into the pool once a response is received (but will release if
            you read the entire contents of the response such as when
            `preload_content=True`). This is useful if you're not preloading
            the response's content immediately. You will need to call
            ``r.release_conn()`` on the response ``r`` to return the connection
            back into the pool. If None, it takes the value of
            ``response_kw.get('preload_content', True)``.

        :param \**response_kw:
            Additional parameters are passed to
            :meth:`urllib3.response.HTTPResponse.from_httplib`
        """
        if headers is None:
            headers = self.headers

        if retries < 0:
            raise MaxRetryError(self, url)

        if timeout is _Default:
            timeout = self.timeout

        if release_conn is None:
            release_conn = response_kw.get('preload_content', True)

        # Check host
        if assert_same_host and not self.is_same_host(url):
            host = "%s://%s" % (self.scheme, self.host)
            if self.port:
                host = "%s:%d" % (host, self.port)

            raise HostChangedError(self, url, retries - 1)

        conn = None

        try:
            # Request a connection from the queue
            # (Could raise SocketError: Bad file descriptor)
            conn = self._get_conn(timeout=pool_timeout)

            # Make the request on the httplib connection object
            httplib_response = self._make_request(conn, method, url,
                                                  timeout=timeout,
                                                  body=body, headers=headers)

            # If we're going to release the connection in ``finally:``, then
            # the request doesn't need to know about the connection. Otherwise
            # it will also try to release it and we'll have a double-release
            # mess.
            response_conn = not release_conn and conn

            # Import httplib's response into our own wrapper object
            response = HTTPResponse.from_httplib(httplib_response,
                                                 pool=self,
                                                 connection=response_conn,
                                                 **response_kw)

            # else:
            #     The connection will be put back into the pool when
            #     ``response.release_conn()`` is called (implicitly by
            #     ``response.read()``)

        except Empty as e:
            # Timed out by queue
            raise TimeoutError(self, "Request timed out. (pool_timeout=%s)" %
                               pool_timeout)

        except SocketTimeout as e:
            # Timed out by socket
            raise TimeoutError(self, "Request timed out. (timeout=%s)" %
                               timeout)

        except BaseSSLError as e:
            # SSL certificate error
            raise SSLError(e)

        except CertificateError as e:
            # Name mismatch
            raise SSLError(e)

        except (HTTPException, SocketError) as e:
            # Connection broken, discard. It will be replaced next _get_conn().
            conn = None
            # This is necessary so we can access e below
            err = e

        finally:
            if conn and release_conn:
                # Put the connection back to be reused
                self._put_conn(conn)

        if not conn:
            log.warn("Retrying (%d attempts remain) after connection "
                     "broken by '%r': %s" % (retries, err, url))
            return self.urlopen(method, url, body, headers, retries - 1,
                                redirect, assert_same_host)  # Try again

        # Handle redirect?
        redirect_location = redirect and response.get_redirect_location()
        if redirect_location:
            log.info("Redirecting %s -> %s" % (url, redirect_location))
            return self.urlopen(method, redirect_location, body, headers,
                                retries - 1, redirect, assert_same_host)

        return response


class HTTPSConnectionPool(HTTPConnectionPool):
    """
    Same as :class:`.HTTPConnectionPool`, but HTTPS.

    When Python is compiled with the :mod:`ssl` module, then
    :class:`.VerifiedHTTPSConnection` is used, which *can* verify certificates,
    instead of :class:httplib.HTTPSConnection`.

    The ``key_file``, ``cert_file``, ``cert_reqs``, and ``ca_certs`` parameters
    are only used if :mod:`ssl` is available and are fed into
    :meth:`ssl.wrap_socket` to upgrade the connection socket into an SSL socket.
    """

    scheme = 'https'

    def __init__(self, host, port=None,
                 strict=False, timeout=None, maxsize=1,
                 block=False, headers=None,
                 key_file=None, cert_file=None,
                 cert_reqs='CERT_NONE', ca_certs=None):

        super(HTTPSConnectionPool, self).__init__(host, port,
                                                  strict, timeout, maxsize,
                                                  block, headers)
        self.key_file = key_file
        self.cert_file = cert_file
        self.cert_reqs = cert_reqs
        self.ca_certs = ca_certs

    def _new_conn(self):
        """
        Return a fresh :class:`httplib.HTTPSConnection`.
        """
        self.num_connections += 1
        log.info("Starting new HTTPS connection (%d): %s"
                 % (self.num_connections, self.host))

        if not ssl:
            return HTTPSConnection(host=self.host, port=self.port)

        connection = VerifiedHTTPSConnection(host=self.host, port=self.port)
        connection.set_cert(key_file=self.key_file, cert_file=self.cert_file,
                            cert_reqs=self.cert_reqs, ca_certs=self.ca_certs)
        return connection


## Helpers

def make_headers(keep_alive=None, accept_encoding=None, user_agent=None,
                 basic_auth=None):
    """
    Shortcuts for generating request headers.

    :param keep_alive:
        If ``True``, adds 'connection: keep-alive' header.

    :param accept_encoding:
        Can be a boolean, list, or string.
        ``True`` translates to 'gzip,deflate'.
        List will get joined by comma.
        String will be used as provided.

    :param user_agent:
        String representing the user-agent you want, such as
        "python-urllib3/0.6"

    :param basic_auth:
        Colon-separated username:password string for 'authorization: basic ...'
        auth header.

    Example: ::

        >>> make_headers(keep_alive=True, user_agent="Batman/1.0")
        {'connection': 'keep-alive', 'user-agent': 'Batman/1.0'}
        >>> make_headers(accept_encoding=True)
        {'accept-encoding': 'gzip,deflate'}
    """
    headers = {}
    if accept_encoding:
        if isinstance(accept_encoding, str):
            pass
        elif isinstance(accept_encoding, list):
            accept_encoding = ','.join(accept_encoding)
        else:
            accept_encoding = 'gzip,deflate'
        headers['accept-encoding'] = accept_encoding

    if user_agent:
        headers['user-agent'] = user_agent

    if keep_alive:
        headers['connection'] = 'keep-alive'

    if basic_auth:
        headers['authorization'] = 'Basic ' + \
            basic_auth.encode('base64').strip()

    return headers


def get_host(url):
    """
    Given a url, return its scheme, host and port (None if it's not there).

    For example: ::

        >>> get_host('http://google.com/mail/')
        ('http', 'google.com', None)
        >>> get_host('google.com:80')
        ('http', 'google.com', 80)
    """
    # This code is actually similar to urlparse.urlsplit, but much
    # simplified for our needs.
    port = None
    scheme = 'http'
    if '://' in url:
        scheme, url = url.split('://', 1)
    if '/' in url:
        url, _path = url.split('/', 1)
    if '@' in url:
        _auth, url = url.split('@', 1)
    if ':' in url:
        url, port = url.split(':', 1)
        port = int(port)
    return scheme, url, port


def connection_from_url(url, **kw):
    """
    Given a url, return an :class:`.ConnectionPool` instance of its host.

    This is a shortcut for not having to parse out the scheme, host, and port
    of the url before creating an :class:`.ConnectionPool` instance.

    :param url:
        Absolute URL string that must include the scheme. Port is optional.

    :param \**kw:
        Passes additional parameters to the constructor of the appropriate
        :class:`.ConnectionPool`. Useful for specifying things like
        timeout, maxsize, headers, etc.

    Example: ::

        >>> conn = connection_from_url('http://google.com/')
        >>> r = conn.request('GET', '/')
    """
    scheme, host, port = get_host(url)
    if scheme == 'https':
        return HTTPSConnectionPool(host, port=port, **kw)
    else:
        return HTTPConnectionPool(host, port=port, **kw)


def is_connection_dropped(conn):
    """
    Returns True if the connection is dropped and should be closed.

    :param conn:
        ``HTTPConnection`` object.
    """
    # poll-based replacement to select([conn.sock], [], [], 0.0)[0]:
    p = poll()
    p.register(conn.sock, POLLIN)
    for (fno, ev) in p.poll(0.0):
        if fno == conn.sock.fileno():
            # Either data is buffered (bad), or the connection is dropped.
            return True<|MERGE_RESOLUTION|>--- conflicted
+++ resolved
@@ -7,30 +7,23 @@
 import logging
 import socket
 
+from select import poll, POLLIN
+from socket import error as SocketError, timeout as SocketTimeout
+
+
 try:   # Python 3
     from http.client import HTTPConnection, HTTPSConnection, HTTPException
+    from http.client import HTTP_PORT, HTTPS_PORT
 except ImportError:
     from httplib import HTTPConnection, HTTPSConnection, HTTPException
-
-<<<<<<< HEAD
-from httplib import (HTTPConnection, HTTPSConnection, HTTPException,
-                     HTTP_PORT, HTTPS_PORT)
-
-from Queue import Queue, Empty, Full
-from select import poll, POLLIN
-=======
+    from httplib import HTTP_PORT, HTTPS_PORT
+
 try:   # Python 3
     from queue import Queue, Empty, Full
 except ImportError:
     from Queue import Queue, Empty, Full
-    
-from select import select
->>>>>>> 06d50192
-from socket import error as SocketError, timeout as SocketTimeout
-
-from .packages.ssl_match_hostname import match_hostname, CertificateError
-
-try:
+
+try:   # Compiled with SSL?
     import ssl
     BaseSSLError = ssl.SSLError
 except ImportError:
@@ -40,17 +33,17 @@
 
 from .request import RequestMethods
 from .response import HTTPResponse
-from .exceptions import (
-    SSLError,
+from .exceptions import (SSLError,
     MaxRetryError,
     TimeoutError,
     HostChangedError,
     EmptyPoolError,
 )
 
-from .packages import six
+from urllib3.packages.ssl_match_hostname import match_hostname, CertificateError
+from urllib3.packages import six
+
 xrange = six.moves.xrange
-
 
 log = logging.getLogger(__name__)
 
