import io
import json as _json
import logging
<<<<<<< HEAD
import sys
=======
import re
>>>>>>> 06b97c50
import zlib
from contextlib import contextmanager
from http.client import HTTPMessage as _HttplibHTTPMessage
from http.client import HTTPResponse as _HttplibHTTPResponse
from socket import timeout as SocketTimeout
from typing import (
    TYPE_CHECKING,
    Any,
    Generator,
    Iterator,
    List,
    Mapping,
    Optional,
    Tuple,
    Type,
    Union,
)

try:
    try:
        import brotlicffi as brotli  # type: ignore[import]
    except ImportError:
        import brotli  # type: ignore[import]
except ImportError:
    brotli = None

try:
    import zstandard as zstd  # type: ignore[import]

    # The package 'zstandard' added the 'eof' property starting
    # in v0.18.0 which we require to ensure a complete and
    # valid zstd stream was fed into the ZstdDecoder.
    # See: https://github.com/urllib3/urllib3/pull/2624
    _zstd_version = _zstd_version = tuple(
        map(int, re.search(r"^([0-9]+)\.([0-9]+)", zstd.__version__).groups())  # type: ignore[union-attr]
    )
    if _zstd_version < (0, 18):  # Defensive:
        zstd = None

except (AttributeError, ImportError, ValueError):  # Defensive:
    zstd = None

from ._collections import HTTPHeaderDict
from .connection import _TYPE_BODY, BaseSSLError, HTTPConnection, HTTPException
from .exceptions import (
    BodyNotHttplibCompatible,
    DecodeError,
    HTTPError,
    IncompleteRead,
    InvalidChunkLength,
    InvalidHeader,
    ProtocolError,
    ReadTimeoutError,
    ResponseNotChunked,
    SSLError,
)
from .util.response import is_fp_closed, is_response_to_head
from .util.retry import Retry

if TYPE_CHECKING:
    from typing_extensions import Literal

    from .connectionpool import HTTPConnectionPool

log = logging.getLogger(__name__)


class ContentDecoder:
    def decompress(self, data: bytes) -> bytes:
        raise NotImplementedError()

    def flush(self) -> bytes:
        raise NotImplementedError()


class DeflateDecoder(ContentDecoder):
    def __init__(self) -> None:
        self._first_try = True
        self._data = b""
        self._obj = zlib.decompressobj()

    def decompress(self, data: bytes) -> bytes:
        if not data:
            return data

        if not self._first_try:
            return self._obj.decompress(data)

        self._data += data
        try:
            decompressed = self._obj.decompress(data)
            if decompressed:
                self._first_try = False
                self._data = None  # type: ignore[assignment]
            return decompressed
        except zlib.error:
            self._first_try = False
            self._obj = zlib.decompressobj(-zlib.MAX_WBITS)
            try:
                return self.decompress(self._data)
            finally:
                self._data = None  # type: ignore[assignment]

    def flush(self) -> bytes:
        return self._obj.flush()


class GzipDecoderState:

    FIRST_MEMBER = 0
    OTHER_MEMBERS = 1
    SWALLOW_DATA = 2


class GzipDecoder(ContentDecoder):
    def __init__(self) -> None:
        self._obj = zlib.decompressobj(16 + zlib.MAX_WBITS)
        self._state = GzipDecoderState.FIRST_MEMBER

    def decompress(self, data: bytes) -> bytes:
        ret = bytearray()
        if self._state == GzipDecoderState.SWALLOW_DATA or not data:
            return bytes(ret)
        while True:
            try:
                ret += self._obj.decompress(data)
            except zlib.error:
                previous_state = self._state
                # Ignore data after the first error
                self._state = GzipDecoderState.SWALLOW_DATA
                if previous_state == GzipDecoderState.OTHER_MEMBERS:
                    # Allow trailing garbage acceptable in other gzip clients
                    return bytes(ret)
                raise
            data = self._obj.unused_data
            if not data:
                return bytes(ret)
            self._state = GzipDecoderState.OTHER_MEMBERS
            self._obj = zlib.decompressobj(16 + zlib.MAX_WBITS)

    def flush(self) -> bytes:
        return self._obj.flush()


if brotli is not None:

    class BrotliDecoder(ContentDecoder):
        # Supports both 'brotlipy' and 'Brotli' packages
        # since they share an import name. The top branches
        # are for 'brotlipy' and bottom branches for 'Brotli'
        def __init__(self) -> None:
            self._obj = brotli.Decompressor()
            if hasattr(self._obj, "decompress"):
                setattr(self, "decompress", self._obj.decompress)
            else:
                setattr(self, "decompress", self._obj.process)

        def flush(self) -> bytes:
            if hasattr(self._obj, "flush"):
                return self._obj.flush()  # type: ignore[no-any-return]
            return b""


if zstd is not None:

    class ZstdDecoder(ContentDecoder):
        def __init__(self) -> None:
            self._obj = zstd.ZstdDecompressor().decompressobj()

        def decompress(self, data: bytes) -> bytes:
            if not data:
                return b""
            return self._obj.decompress(data)  # type: ignore[no-any-return]

        def flush(self) -> bytes:
            ret = self._obj.flush()
            if not self._obj.eof:
                raise DecodeError("Zstandard data is incomplete")
            return ret  # type: ignore[no-any-return]


class MultiDecoder(ContentDecoder):
    """
    From RFC7231:
        If one or more encodings have been applied to a representation, the
        sender that applied the encodings MUST generate a Content-Encoding
        header field that lists the content codings in the order in which
        they were applied.
    """

    def __init__(self, modes: str) -> None:
        self._decoders = [_get_decoder(m.strip()) for m in modes.split(",")]

    def flush(self) -> bytes:
        return self._decoders[0].flush()

    def decompress(self, data: bytes) -> bytes:
        for d in reversed(self._decoders):
            data = d.decompress(data)
        return data


def _get_decoder(mode: str) -> ContentDecoder:
    if "," in mode:
        return MultiDecoder(mode)

    if mode == "gzip":
        return GzipDecoder()

    if brotli is not None and mode == "br":
        return BrotliDecoder()

    if zstd is not None and mode == "zstd":
        return ZstdDecoder()

    return DeflateDecoder()


class BaseHTTPResponse(io.IOBase):
    CONTENT_DECODERS = ["gzip", "deflate"]
    if brotli is not None:
        CONTENT_DECODERS += ["br"]
    if zstd is not None:
        CONTENT_DECODERS += ["zstd"]
    REDIRECT_STATUSES = [301, 302, 303, 307, 308]

    DECODER_ERROR_CLASSES: Tuple[Type[Exception], ...] = (IOError, zlib.error)
    if brotli is not None:
        DECODER_ERROR_CLASSES += (brotli.error,)

    if zstd is not None:
        DECODER_ERROR_CLASSES += (zstd.ZstdError,)

    def __init__(
        self,
        *,
        headers: Optional[Union[Mapping[str, str], Mapping[bytes, bytes]]] = None,
        status: int,
        version: int,
        reason: Optional[str],
        decode_content: bool,
        request_url: Optional[str],
        retries: Optional[Retry] = None,
    ) -> None:
        if isinstance(headers, HTTPHeaderDict):
            self.headers = headers
        else:
            self.headers = HTTPHeaderDict(headers)  # type: ignore[arg-type]
        self.status = status
        self.version = version
        self.reason = reason
        self.decode_content = decode_content
        self.request_url: Optional[str]
        self.retries = retries

        self.chunked = False
        tr_enc = self.headers.get("transfer-encoding", "").lower()
        # Don't incur the penalty of creating a list and then discarding it
        encodings = (enc.strip() for enc in tr_enc.split(","))
        if "chunked" in encodings:
            self.chunked = True

        self._decoder: Optional[ContentDecoder] = None

    def get_redirect_location(self) -> Union[Optional[str], "Literal[False]"]:
        """
        Should we redirect and where to?

        :returns: Truthy redirect location string if we got a redirect status
            code and valid location. ``None`` if redirect status and no
            location. ``False`` if not a redirect status code.
        """
        if self.status in self.REDIRECT_STATUSES:
            return self.headers.get("location")
        return False

    @property
    def data(self) -> bytes:
        raise NotImplementedError()

    def json(self) -> Any:
        """
        Parses the body of the HTTP response as JSON.

        To use a custom JSON decoder pass the result of :attr:`HTTPResponse.data` to the decoder.

        This method can raise either `UnicodeDecodeError` or `json.JSONDecodeError`.

        Read more :ref:`here <json>`.
        """
        data = self.data.decode("utf-8")
        return _json.loads(data)

    @property
    def url(self) -> Optional[str]:
        raise NotImplementedError()

    @property
    def closed(self) -> bool:
        raise NotImplementedError()

    @property
    def connection(self) -> Optional[HTTPConnection]:
        raise NotImplementedError()

    def stream(
        self, amt: Optional[int] = 2**16, decode_content: Optional[bool] = None
    ) -> Iterator[bytes]:
        raise NotImplementedError()

    def read(
        self,
        amt: Optional[int] = None,
        decode_content: Optional[bool] = None,
        cache_content: bool = False,
    ) -> bytes:
        raise NotImplementedError()

    def read_chunked(
        self,
        amt: Optional[int] = None,
        decode_content: Optional[bool] = None,
    ) -> Iterator[bytes]:
        raise NotImplementedError()

    def release_conn(self) -> None:
        raise NotImplementedError()

    def drain_conn(self) -> None:
        raise NotImplementedError()

    def close(self) -> None:
        raise NotImplementedError()

    def _init_decoder(self) -> None:
        """
        Set-up the _decoder attribute if necessary.
        """
        # Note: content-encoding value should be case-insensitive, per RFC 7230
        # Section 3.2
        content_encoding = self.headers.get("content-encoding", "").lower()
        if self._decoder is None:
            if content_encoding in self.CONTENT_DECODERS:
                self._decoder = _get_decoder(content_encoding)
            elif "," in content_encoding:
                encodings = [
                    e.strip()
                    for e in content_encoding.split(",")
                    if e.strip() in self.CONTENT_DECODERS
                ]
                if encodings:
                    self._decoder = _get_decoder(content_encoding)

    def _decode(
        self, data: bytes, decode_content: Optional[bool], flush_decoder: bool
    ) -> bytes:
        """
        Decode the data passed in and potentially flush the decoder.
        """
        if not decode_content:
            return data

        try:
            if self._decoder:
                data = self._decoder.decompress(data)
        except self.DECODER_ERROR_CLASSES as e:
            content_encoding = self.headers.get("content-encoding", "").lower()
            raise DecodeError(
                "Received response with content-encoding: %s, but "
                "failed to decode it." % content_encoding,
                e,
            ) from e
        if flush_decoder:
            data += self._flush_decoder()

        return data

    def _flush_decoder(self) -> bytes:
        """
        Flushes the decoder. Should only be called if the decoder is actually
        being used.
        """
        if self._decoder:
            return self._decoder.decompress(b"") + self._decoder.flush()
        return b""

    # Compatibility methods for `io` module
    def readable(self) -> bool:
        return True

    def readinto(self, b: bytearray) -> int:
        temp = self.read(len(b))
        if len(temp) == 0:
            return 0
        else:
            b[: len(temp)] = temp
            return len(temp)

    # Compatibility methods for http.client.HTTPResponse
    def getheaders(self) -> List[Tuple[str, str]]:
        return list(self.headers.items())

    def getheader(self, name: str, default: Optional[str] = None) -> Optional[str]:
        return self.headers.get(name, default)

    # Compatibility method for http.cookiejar
    def info(self) -> HTTPHeaderDict:
        return self.headers

    def geturl(self) -> Optional[Union[str, "Literal[False]"]]:
        return self.url


class HTTPResponse(BaseHTTPResponse):
    """
    HTTP Response container.

    Backwards-compatible with :class:`http.client.HTTPResponse` but the response ``body`` is
    loaded and decoded on-demand when the ``data`` property is accessed.  This
    class is also compatible with the Python standard library's :mod:`io`
    module, and can hence be treated as a readable object in the context of that
    framework.

    Extra parameters for behaviour not present in :class:`http.client.HTTPResponse`:

    :param preload_content:
        If True, the response's body will be preloaded during construction.

    :param decode_content:
        If True, will attempt to decode the body based on the
        'content-encoding' header.

    :param original_response:
        When this HTTPResponse wrapper is generated from an :class:`http.client.HTTPResponse`
        object, it's convenient to include the original for debug purposes. It's
        otherwise unused.

    :param retries:
        The retries contains the last :class:`~urllib3.util.retry.Retry` that
        was used during the request.

    :param enforce_content_length:
        Enforce content length checking. Body returned by server must match
        value of Content-Length header, if present. Otherwise, raise error.
    """

    def __init__(
        self,
        body: _TYPE_BODY = "",
        headers: Optional[Union[Mapping[str, str], Mapping[bytes, bytes]]] = None,
        status: int = 0,
        version: int = 0,
        reason: Optional[str] = None,
        preload_content: bool = True,
        decode_content: bool = True,
        original_response: Optional[_HttplibHTTPResponse] = None,
        pool: Optional["HTTPConnectionPool"] = None,
        connection: Optional[HTTPConnection] = None,
        msg: Optional[_HttplibHTTPMessage] = None,
        retries: Optional[Retry] = None,
        enforce_content_length: bool = True,
        request_method: Optional[str] = None,
        request_url: Optional[str] = None,
        auto_close: bool = True,
    ) -> None:
        super().__init__(
            headers=headers,
            status=status,
            version=version,
            reason=reason,
            decode_content=decode_content,
            request_url=request_url,
            retries=retries,
        )

        self.enforce_content_length = enforce_content_length
        self.auto_close = auto_close

        self._body = None
        self._fp: Optional[_HttplibHTTPResponse] = None
        self._original_response = original_response
        self._fp_bytes_read = 0
        self.msg = msg
        if self.retries is not None and self.retries.history:
            self._request_url = self.retries.history[-1].redirect_location
        else:
            self._request_url = request_url

        if body and isinstance(body, (str, bytes)):
            self._body = body

        self._pool = pool
        self._connection = connection

        if hasattr(body, "read"):
            self._fp = body  # type: ignore[assignment]

        # Are we using the chunked-style of transfer encoding?
        self.chunk_left: Optional[int] = None

        # Determine length of response
        self.length_remaining = self._init_length(request_method)

        # If requested, preload the body.
        if preload_content and not self._body:
            self._body = self.read(decode_content=decode_content)

    def release_conn(self) -> None:
        if not self._pool or not self._connection:
            return None

        self._pool._put_conn(self._connection)
        self._connection = None

    def drain_conn(self) -> None:
        """
        Read and discard any remaining HTTP response data in the response connection.

        Unread data in the HTTPResponse connection blocks the connection from being released back to the pool.
        """
        try:
            self.read()
        except (HTTPError, OSError, BaseSSLError, HTTPException):
            pass

    @property
    def data(self) -> bytes:
        # For backwards-compat with earlier urllib3 0.4 and earlier.
        if self._body:
            return self._body  # type: ignore[return-value]

        if self._fp:
            return self.read(cache_content=True)

        return None  # type: ignore[return-value]

    @property
    def connection(self) -> Optional[HTTPConnection]:
        return self._connection

    def isclosed(self) -> bool:
        return is_fp_closed(self._fp)

    def tell(self) -> int:
        """
        Obtain the number of bytes pulled over the wire so far. May differ from
        the amount of content returned by :meth:``urllib3.response.HTTPResponse.read``
        if bytes are encoded on the wire (e.g, compressed).
        """
        return self._fp_bytes_read

    def _init_length(self, request_method: Optional[str]) -> Optional[int]:
        """
        Set initial length value for Response content if available.
        """
        length: Optional[int]
        content_length: Optional[str] = self.headers.get("content-length")

        if content_length is not None:
            if self.chunked:
                # This Response will fail with an IncompleteRead if it can't be
                # received as chunked. This method falls back to attempt reading
                # the response before raising an exception.
                log.warning(
                    "Received response with both Content-Length and "
                    "Transfer-Encoding set. This is expressly forbidden "
                    "by RFC 7230 sec 3.3.2. Ignoring Content-Length and "
                    "attempting to process response as Transfer-Encoding: "
                    "chunked."
                )
                return None

            try:
                # RFC 7230 section 3.3.2 specifies multiple content lengths can
                # be sent in a single Content-Length header
                # (e.g. Content-Length: 42, 42). This line ensures the values
                # are all valid ints and that as long as the `set` length is 1,
                # all values are the same. Otherwise, the header is invalid.
                lengths = {int(val) for val in content_length.split(",")}
                if len(lengths) > 1:
                    raise InvalidHeader(
                        "Content-Length contained multiple "
                        "unmatching values (%s)" % content_length
                    )
                length = lengths.pop()
            except ValueError:
                length = None
            else:
                if length < 0:
                    length = None

        else:  # if content_length is None
            length = None

        # Convert status to int for comparison
        # In some cases, httplib returns a status of "_UNKNOWN"
        try:
            status = int(self.status)
        except ValueError:
            status = 0

        # Check for responses that shouldn't include a body
        if status in (204, 304) or 100 <= status < 200 or request_method == "HEAD":
            length = 0

        return length

    @contextmanager
    def _error_catcher(self) -> Generator[None, None, None]:
        """
        Catch low-level python exceptions, instead re-raising urllib3
        variants, so that low-level exceptions are not leaked in the
        high-level api.

        On exit, release the connection back to the pool.
        """
        clean_exit = False

        try:
            try:
                yield

            except SocketTimeout as e:
                # FIXME: Ideally we'd like to include the url in the ReadTimeoutError but
                # there is yet no clean way to get at it from this context.
                raise ReadTimeoutError(self._pool, None, "Read timed out.") from e  # type: ignore[arg-type]

            except BaseSSLError as e:
                # FIXME: Is there a better way to differentiate between SSLErrors?
                if "read operation timed out" not in str(e):
                    # SSL errors related to framing/MAC get wrapped and reraised here
                    raise SSLError(e) from e

                raise ReadTimeoutError(self._pool, None, "Read timed out.") from e  # type: ignore[arg-type]

            except (HTTPException, OSError) as e:
                # This includes IncompleteRead.
                raise ProtocolError(f"Connection broken: {e!r}", e) from e

            # If no exception is thrown, we should avoid cleaning up
            # unnecessarily.
            clean_exit = True
        finally:
            # If we didn't terminate cleanly, we need to throw away our
            # connection.
            if not clean_exit:
                # The response may not be closed but we're not going to use it
                # anymore so close it now to ensure that the connection is
                # released back to the pool.
                if self._original_response:
                    self._original_response.close()

                # Closing the response may not actually be sufficient to close
                # everything, so if we have a hold of the connection close that
                # too.
                if self._connection:
                    self._connection.close()

            # If we hold the original response but it's closed now, we should
            # return the connection back to the pool.
            if self._original_response and self._original_response.isclosed():
                self.release_conn()

    def read(
        self,
        amt: Optional[int] = None,
        decode_content: Optional[bool] = None,
        cache_content: bool = False,
    ) -> bytes:
        """
        Similar to :meth:`http.client.HTTPResponse.read`, but with two additional
        parameters: ``decode_content`` and ``cache_content``.

        :param amt:
            How much of the content to read. If specified, caching is skipped
            because it doesn't make sense to cache partial content as the full
            response.

        :param decode_content:
            If True, will attempt to decode the body based on the
            'content-encoding' header.

        :param cache_content:
            If True, will save the returned data such that the same result is
            returned despite of the state of the underlying file object. This
            is useful if you want the ``.data`` property to continue working
            after having ``.read()`` the file object. (Overridden if ``amt`` is
            set.)
        """
        self._init_decoder()
        if decode_content is None:
            decode_content = self.decode_content

        if self._fp is None:
            return None  # type: ignore[return-value]

        flush_decoder = False
        fp_closed = getattr(self._fp, "closed", False)

        # Reading more than 2 GiB (`int` max value in C) via SSL on some
        # CPython 3.8, 3.9, and 3.10 versions leads to an overflow error
        # that has to be prevented if `amt` or `self.length_remaining`
        # indicate that it may happen.
        c_int_max = (2**31) - 1
        if (
            (amt and amt > c_int_max)
            or (self.length_remaining and self.length_remaining > c_int_max)
        ) and (
            (3, 8, 0, "a", 4) <= sys.version_info < (3, 9, 7)
            or (3, 10, 0, "b", 1) <= sys.version_info < (3, 10, 0, "rc", 1)
        ):

            def read(amt: Optional[int] = None) -> bytes:
                if self._fp is None:
                    return b""
                buffer = io.BytesIO()
                while amt is None or amt != 0:
                    if amt is not None:
                        chunk_amt = min(amt, c_int_max)
                        amt -= chunk_amt
                    else:
                        chunk_amt = c_int_max
                    data = self._fp.read(chunk_amt)
                    if not data:
                        break
                    buffer.write(data)
                return buffer.getvalue()

        else:
            read = self._fp.read

        with self._error_catcher():
            if amt is None:
                # cStringIO doesn't like amt=None
                data = read() if not fp_closed else b""
                flush_decoder = True
            else:
                cache_content = False
                data = read(amt) if not fp_closed else b""
                if (
                    amt != 0 and not data
                ):  # Platform-specific: Buggy versions of Python.
                    # Close the connection when no data is returned
                    #
                    # This is redundant to what httplib/http.client _should_
                    # already do.  However, versions of python released before
                    # December 15, 2012 (http://bugs.python.org/issue16298) do
                    # not properly close the connection in all cases. There is
                    # no harm in redundantly calling close.
                    self._fp.close()
                    flush_decoder = True
                    if (
                        self.enforce_content_length
                        and self.length_remaining is not None
                        and self.length_remaining != 0
                    ):
                        # This is an edge case that httplib failed to cover due
                        # to concerns of backward compatibility. We're
                        # addressing it here to make sure IncompleteRead is
                        # raised during streaming, so all calls with incorrect
                        # Content-Length are caught.
                        raise IncompleteRead(self._fp_bytes_read, self.length_remaining)

        if data:
            self._fp_bytes_read += len(data)
            if self.length_remaining is not None:
                self.length_remaining -= len(data)

            data = self._decode(data, decode_content, flush_decoder)

            if cache_content:
                self._body = data

        return data

    def stream(
        self, amt: Optional[int] = 2**16, decode_content: Optional[bool] = None
    ) -> Generator[bytes, None, None]:
        """
        A generator wrapper for the read() method. A call will block until
        ``amt`` bytes have been read from the connection or until the
        connection is closed.

        :param amt:
            How much of the content to read. The generator will return up to
            much data per iteration, but may return less. This is particularly
            likely when using compressed data. However, the empty string will
            never be returned.

        :param decode_content:
            If True, will attempt to decode the body based on the
            'content-encoding' header.
        """
        if self.chunked and self.supports_chunked_reads():
            yield from self.read_chunked(amt, decode_content=decode_content)
        else:
            while not is_fp_closed(self._fp):
                data = self.read(amt=amt, decode_content=decode_content)

                if data:
                    yield data

    @classmethod
    def from_httplib(
        ResponseCls: Type["HTTPResponse"], r: _HttplibHTTPResponse, **response_kw: Any
    ) -> "HTTPResponse":
        """
        Given an :class:`http.client.HTTPResponse` instance ``r``, return a
        corresponding :class:`urllib3.response.HTTPResponse` object.

        Remaining parameters are passed to the HTTPResponse constructor, along
        with ``original_response=r``.
        """
        headers = r.msg

        if not isinstance(headers, HTTPHeaderDict):
            headers = HTTPHeaderDict(headers.items())  # type: ignore[assignment]

        resp = ResponseCls(
            body=r,
            headers=headers,  # type: ignore[arg-type]
            status=r.status,
            version=r.version,
            reason=r.reason,
            original_response=r,
            **response_kw,
        )
        return resp

    # Overrides from io.IOBase
    def close(self) -> None:
        if not self.closed and self._fp:
            self._fp.close()

        if self._connection:
            self._connection.close()

        if not self.auto_close:
            io.IOBase.close(self)

    @property
    def closed(self) -> bool:
        if not self.auto_close:
            return io.IOBase.closed.__get__(self)  # type: ignore[no-any-return]
        elif self._fp is None:
            return True
        elif hasattr(self._fp, "isclosed"):
            return self._fp.isclosed()
        elif hasattr(self._fp, "closed"):
            return self._fp.closed
        else:
            return True

    def fileno(self) -> int:
        if self._fp is None:
            raise OSError("HTTPResponse has no file to get a fileno from")
        elif hasattr(self._fp, "fileno"):
            return self._fp.fileno()
        else:
            raise OSError(
                "The file-like object this HTTPResponse is wrapped "
                "around has no file descriptor"
            )

    def flush(self) -> None:
        if (
            self._fp is not None
            and hasattr(self._fp, "flush")
            and not getattr(self._fp, "closed", False)
        ):
            return self._fp.flush()

    def supports_chunked_reads(self) -> bool:
        """
        Checks if the underlying file-like object looks like a
        :class:`http.client.HTTPResponse` object. We do this by testing for
        the fp attribute. If it is present we assume it returns raw chunks as
        processed by read_chunked().
        """
        return hasattr(self._fp, "fp")

    def _update_chunk_length(self) -> None:
        # First, we'll figure out length of a chunk and then
        # we'll try to read it from socket.
        if self.chunk_left is not None:
            return None
        line = self._fp.fp.readline()  # type: ignore[union-attr]
        line = line.split(b";", 1)[0]
        try:
            self.chunk_left = int(line, 16)
        except ValueError:
            # Invalid chunked protocol response, abort.
            self.close()
            raise InvalidChunkLength(self, line) from None

    def _handle_chunk(self, amt: Optional[int]) -> bytes:
        returned_chunk = None
        if amt is None:
            chunk = self._fp._safe_read(self.chunk_left)  # type: ignore[union-attr]
            returned_chunk = chunk
            self._fp._safe_read(2)  # type: ignore[union-attr] # Toss the CRLF at the end of the chunk.
            self.chunk_left = None
        elif self.chunk_left is not None and amt < self.chunk_left:
            value = self._fp._safe_read(amt)  # type: ignore[union-attr]
            self.chunk_left = self.chunk_left - amt
            returned_chunk = value
        elif amt == self.chunk_left:
            value = self._fp._safe_read(amt)  # type: ignore[union-attr]
            self._fp._safe_read(2)  # type: ignore[union-attr] # Toss the CRLF at the end of the chunk.
            self.chunk_left = None
            returned_chunk = value
        else:  # amt > self.chunk_left
            returned_chunk = self._fp._safe_read(self.chunk_left)  # type: ignore[union-attr]
            self._fp._safe_read(2)  # type: ignore[union-attr] # Toss the CRLF at the end of the chunk.
            self.chunk_left = None
        return returned_chunk  # type: ignore[no-any-return]

    def read_chunked(
        self, amt: Optional[int] = None, decode_content: Optional[bool] = None
    ) -> Generator[bytes, None, None]:
        """
        Similar to :meth:`HTTPResponse.read`, but with an additional
        parameter: ``decode_content``.

        :param amt:
            How much of the content to read. If specified, caching is skipped
            because it doesn't make sense to cache partial content as the full
            response.

        :param decode_content:
            If True, will attempt to decode the body based on the
            'content-encoding' header.
        """
        self._init_decoder()
        # FIXME: Rewrite this method and make it a class with a better structured logic.
        if not self.chunked:
            raise ResponseNotChunked(
                "Response is not chunked. "
                "Header 'transfer-encoding: chunked' is missing."
            )
        if not self.supports_chunked_reads():
            raise BodyNotHttplibCompatible(
                "Body should be http.client.HTTPResponse like. "
                "It should have have an fp attribute which returns raw chunks."
            )

        with self._error_catcher():
            # Don't bother reading the body of a HEAD request.
            if self._original_response and is_response_to_head(self._original_response):
                self._original_response.close()
                return None

            # If a response is already read and closed
            # then return immediately.
            if self._fp.fp is None:  # type: ignore[union-attr]
                return None

            while True:
                self._update_chunk_length()
                if self.chunk_left == 0:
                    break
                chunk = self._handle_chunk(amt)
                decoded = self._decode(
                    chunk, decode_content=decode_content, flush_decoder=False
                )
                if decoded:
                    yield decoded

            if decode_content:
                # On CPython and PyPy, we should never need to flush the
                # decoder. However, on Jython we *might* need to, so
                # lets defensively do it anyway.
                decoded = self._flush_decoder()
                if decoded:  # Platform-specific: Jython.
                    yield decoded

            # Chunk content ends with \r\n: discard it.
            while self._fp is not None:
                line = self._fp.fp.readline()
                if not line:
                    # Some sites may not end with '\r\n'.
                    break
                if line == b"\r\n":
                    break

            # We read everything; close the "file".
            if self._original_response:
                self._original_response.close()

    @property
    def url(self) -> Optional[str]:
        """
        Returns the URL that was the source of this response.
        If the request that generated this response redirected, this method
        will return the final redirect location.
        """
        return self._request_url

    @url.setter
    def url(self, url: str) -> None:
        self._request_url = url

    def __iter__(self) -> Iterator[bytes]:
        buffer: List[bytes] = []
        for chunk in self.stream(decode_content=True):
            if b"\n" in chunk:
                chunks = chunk.split(b"\n")
                yield b"".join(buffer) + chunks[0] + b"\n"
                for x in chunks[1:-1]:
                    yield x + b"\n"
                if chunks[-1]:
                    buffer = [chunks[-1]]
                else:
                    buffer = []
            else:
                buffer.append(chunk)
        if buffer:
            yield b"".join(buffer)<|MERGE_RESOLUTION|>--- conflicted
+++ resolved
@@ -1,11 +1,8 @@
 import io
 import json as _json
 import logging
-<<<<<<< HEAD
+import re
 import sys
-=======
-import re
->>>>>>> 06b97c50
 import zlib
 from contextlib import contextmanager
 from http.client import HTTPMessage as _HttplibHTTPMessage
